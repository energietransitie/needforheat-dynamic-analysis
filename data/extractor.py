--- conflicted
+++ resolved
@@ -11,6 +11,8 @@
 from tqdm import tqdm_notebook
 
 from enum import Enum, auto
+import logging
+
 
 # before import use pip install git+https://github.com/stephanpcpeters/HourlyHistoricWeather.git#egg=historicdutchweather
 # or include the following line (without comment) in requirements.txt and run `pip install -r requirements.txt` in a terminal
@@ -623,100 +625,221 @@
 
         return result
 
-    def get_property_preprocessed(self, parameter:str, seriesname:str, differentiate:bool, summ, 
-                                  n_std:int, up:str, gap_n_intv:int, int_intv:str, tz_home:str) -> pd.DataFrame:
+    def get_property_preprocessed(self, parameter:str, seriesname:str, metertimestamp:str, 
+                                  tz_source:str, tz_home:str,
+                                  process_meter_reading:bool, 
+                                  min_interval_value:float, max_interval_value:float, n_std:int, 
+                                  up_intv:str, gap_n_intv:int, 
+                                  summ_intv:str, summ) -> pd.DataFrame:
 
         # Type checking
         if not isinstance(summ, Summarizer):
             raise TypeError('summ parameter must be an instance of Summarizer Enum')
 
-        tz_system = 'UTC'
         df = self.get(parameter)
+        
+        logging.info(seriesname, 'df before localization:', df.head(25))
+
         df.set_index('datetime', inplace=True)
-
-        if tz_system == tz_home:
-            df = df.tz_localize(tz_system)
+        df.drop(['index', 'timestamp'], axis=1, inplace=True)
+
+        if tz_source == tz_home:
+            df = df.tz_localize(tz_source)
         else:
-            df = df.tz_localize(tz_system).tz_convert(tz_home)
-
+            df = df.tz_localize(tz_source).tz_convert(tz_home)
+            
+        logging.info(seriesname, 'df after localization, before concatenation:', df.head(25))
+        if (df is not None and len(df.index)>0):
+            logging.info('df.index[0]: ', df.index[0])
+            logging.info('df.index[0].tzinfo: ', df.index[0].tzinfo)
+
+        if metertimestamp is not None:
+            df_metertimestamp = self.get(metertimestamp)
+            df_metertimestamp.set_index('datetime', inplace=True)
+            df_metertimestamp.drop(['index', 'timestamp'], axis=1, inplace=True)
+            if tz_source == tz_home:
+                df_metertimestamp = df_metertimestamp.tz_localize(tz_source)
+            else:
+                df_metertimestamp = df_metertimestamp.tz_localize(tz_source).tz_convert(tz_home)
+
+            logging.info(seriesname, 'df_metertimestamp before parsing YYMMDDhhmmssX values:', df_metertimestamp.head(25))
+            logging.info(seriesname, 'df_metertimestamp.index[0]: ', df_metertimestamp.index[0])
+            logging.info(seriesname, 'df_metertimestamp.index[0].tzinfo: ', df_metertimestamp.index[0].tzinfo)
+
+            # parse DSMR TST value format: YYMMDDhhmmssX
+            # meaning according to DSMR 5.0.2 standard: 
+            # "ASCII presentation of Time stamp with Year, Month, Day, Hour, Minute, Second, 
+            # and an indication whether DST is active (X=S) or DST is not active (X=W)."
+            if df_metertimestamp['value'].str.contains('W|S', regex=True).any():
+                logging.info(seriesname, 'parsing DSMR>v2 $S $W timestamps')
+                df_metertimestamp['value'].replace(to_replace='W$', value='+0100', regex=True, inplace=True)
+                logging.info(seriesname, 'df_metertimestamp after replace W:', df_metertimestamp.head(25))
+                df_metertimestamp['value'].replace(to_replace='S$', value='+0200', regex=True, inplace=True)
+                logging.info(seriesname, 'df_metertimestamp after replace S, before parsing:', df_metertimestamp.head(25))
+                df_metertimestamp['meterdatetime'] = df_metertimestamp['value'].str.strip()
+                logging.info(seriesname, 'df_metertimestamp after stripping, before parsing:', df_metertimestamp.head(25))
+                df_metertimestamp['meterdatetime'] = pd.to_datetime(df_metertimestamp['meterdatetime'], format='%y%m%d%H%M%S%z', errors='coerce')
+                logging.info(seriesname, df_metertimestamp[df_metertimestamp.meterdatetime.isnull()])
+                df_metertimestamp['meterdatetime'] = df_metertimestamp['meterdatetime'].tz_convert(tz_home)
+            else:
+                logging.info(seriesname, 'parsing DSMR=v2 timestamps without $W $S indication')
+                if df_metertimestamp['value'].str.contains('[0-9]', regex=True).any():
+                    # for smart meters of type Kamstrup 162JxC - KA6U (DSMR2), there is no W or S at the end; timeoffset needs to be inferred
+                    logging.info(seriesname, 'df_metertimestamp before parsing:', df_metertimestamp.head(25))
+                    df_metertimestamp['meterdatetime'] = df_metertimestamp['value'].str.strip() 
+                    logging.info(seriesname, 'df_metertimestamp after stripping, before parsing:', df_metertimestamp.head(25))
+                    df_metertimestamp['meterdatetime'] = pd.to_datetime(df_metertimestamp['meterdatetime'], format='%y%m%d%H%M%S', errors='coerce')
+                    logging.info(seriesname, df_metertimestamp[df_metertimestamp.meterdatetime.isnull()])
+                    df_metertimestamp['meterdatetime'] = df_metertimestamp['meterdatetime'].tz_localize(None).tz_localize(tz_home, ambiguous='infer')
+                else: # DSMRv2 did not speficy eMeterReadingTimestamps
+                    df_metertimestamp['meterdatetime'] = df_metertimestamp.index 
+                    
+                logging.info(seriesname, 'df_metertimestamp after all parsing:', df_metertimestamp.head(25))
+
+
+
+            # dataframe contains NaT values  
+            logging.info('before NaT replacement:', df_metertimestamp[df_metertimestamp.meterdatetime.isnull()])
+
+            # unfortunately, support for linear interpolation of datetimes is not properly implemented, so we do it via Unix time
+            df_metertimestamp['meterdatetime']= df_metertimestamp['meterdatetime']\
+                                                .apply(lambda x: np.nan if pd.isnull(x) else x.timestamp())\
+                                                .interpolate(method='linear', limit=2)
+            df_metertimestamp['meterdatetime'] = pd.to_datetime(df_metertimestamp['meterdatetime'], unit='s', utc=True,  origin='unix')\
+                                                 .dt.tz_convert(tz_home)
+
+
+            df_metertimestamp.reset_index(inplace=True)
+            df_metertimestamp.set_index('datetime', inplace=True)
+            df_metertimestamp.drop(['value'], axis=1, inplace=True)
+            logging.info('df_metertimestamp after NaT replacement:', df_metertimestamp.head(25))
+            logging.info('df_metertimestamp.index[0]: ', df_metertimestamp.index[0])
+            logging.info('df_metertimestamp.index[0].tzinfo: ', df_metertimestamp.index[0].tzinfo)
+
+            df = pd.concat([df, df_metertimestamp], axis=1, join='outer')
+            logging.info('df:', df.head(25))
+            logging.info('df.index[0]: ', df.index[0])
+            logging.info('df.index[0].tzinfo: ', df.index[0].tzinfo)
+
+            df.reset_index(inplace=True)
+            df.drop(['datetime'], axis=1, inplace=True)
+            df.rename(columns = {'meterdatetime':'datetime'}, inplace = True)
+            logging.info('df after rename:', df.head(25))
+            df.drop_duplicates(inplace=True)
+            logging.info('df after dropping duplicates:', df.head(25))
+            df.set_index('datetime', inplace=True)
+            logging.info('df:', df.head(25))
+            
         #first sort on datetime index
         df.sort_index(inplace=True)
-        # tempting, but do NOT drop duplicates since this ignores index column
-        # df.drop_duplicates(inplace=True)
+        # tempting, but do NOT drop duplicates since this ignores index column, 
+        # for meter readings, we already dropped duplicates earlier when both smart meter timestamp and smart meter reading were identical 
+
+        # remove index, timestamp and value columns and rename column to seriesname
+        logging.info('before rename:', df.head(25))
+        df.rename(columns = {'value':seriesname}, inplace = True)
 
         # Converting str to float
-        df['value'] = df['value'].astype(float)
-
-        if differentiate:
-            df['value'] = df['value'].diff().shift(-1)
-
-        #remove static outliers
-        df = Extractor.remove_measurement_outliers(df, n_std)
+        df[seriesname] = df[seriesname].astype(float)
+        logging.info('after rename:', df.head(25))
+
+
+        if process_meter_reading:
+            
+            #first, correct for occasional zero meter readings; this involves taking a diff and removing the meter reading that causes the negative jump
+            logging.info('before zero meter reading filter:', df.head(25))
+            df['diff'] = df[seriesname].diff()
+            logging.info('after diff:', df.head(25))
+            df = df[df['diff'] >= 0]
+            df.drop(['diff'], axis=1, inplace=True)
+            logging.info('after zero meter reading filter:', df.head(25))
+
+            #then, correct for meter changes; this involves taking a diff and removing the negative jum and cumulating again
+            #first, correct for potential meter changes
+            df[seriesname] = df[seriesname].diff().shift(-1)
+            logging.info('after diff:', df.head(25))
+            df.loc[df[seriesname] < 0, seriesname] = 0
+            logging.info('after filter negatives:', df.head(25))
+
+            # now, cumulate again
+            df[seriesname] = df[seriesname].shift(1).fillna(0).cumsum()
+            logging.info(seriesname, 'after making series cumulative again before resampling and interpolation:', df.head(25))
+            
+            # then interpolate the cumulative series
+            logging.info(df[df.index.isnull()])
+            df = df.resample(up_intv).first()
+            logging.info('after resample:', df.head(25))
+            df.interpolate(method='time', inplace=True, limit=gap_n_intv)
+            logging.info('after interpolation:', df.head(25))
+          
+            # finally, differentiate a last time to get rate of use
+            df[seriesname] = df[seriesname].diff().shift(-1)
+            logging.info('after taking differences:', df.head(25))
+            
+
+        #if min_interval_value given, then remove larger values
+        if min_interval_value is not None:
+            df.loc[df[seriesname] < min_interval_value, seriesname] = np.nan
+
+        #if max_interval_value given, then remove larger values
+        if max_interval_value is not None:
+            df.loc[df[seriesname] > max_interval_value, seriesname] = np.nan
+
+        #if n_std is given, them outliers more than n_std standard deviations away from mean
+        if n_std is not None:
+            df = Extractor.remove_measurement_outliers(df, seriesname, n_std)
 
         # then first upsample to regular intervals; this creates various colums with np.NaN as value
-        df = df.resample(up).first()
-
-         # remove index, timestamp and value columns and rename column to seriesname; a bit complex but works (TODO: simplify?)
-        df['target_value'] = df['value']
-        df.rename(columns={'target_value':seriesname}, inplace=True)
-        df.drop(['index', 'timestamp', 'value'], axis=1, inplace=True)
-       
-        # interpolate, but don't bridge gaps larger than gap_n_intv times the interval
+        df = df.resample(up_intv).first()
+
+        # procedures above may have removed values; fill these, but don't bridge gaps larger than gap_n_intv times the interval
         if (summ == Summarizer.first):
             df.interpolate(method='pad', inplace=True)
         else: 
             df.interpolate(method='time', inplace=True, limit=gap_n_intv)
+            
 
         # interplolate and summarize data using  resampling 
         if (summ == Summarizer.add):
-            df = df[seriesname].resample(int_intv).sum()
+            df = df[seriesname].resample(summ_intv).sum()
         elif (summ == Summarizer.mean):
-            df = df[seriesname].resample(int_intv).mean()
+            df = df[seriesname].resample(summ_intv).mean()
         elif (summ == Summarizer.count):
-            df = df[seriesname].resample(int_intv).count()
+            df = df[seriesname].resample(summ_intv).count()
         elif (summ == Summarizer.first):
             # not totally sure, mean seems to be a proper summary of e.g. a thermostat setpoint
-            df = df[seriesname].resample(int_intv).mean()
+            df = df[seriesname].resample(summ_intv).mean()
+                
         return df
 
     @staticmethod
-    def remove_measurement_outliers(df: pd.DataFrame, n_std) -> pd.DataFrame:
+    def remove_measurement_outliers(df: pd.DataFrame, col, n_std) -> pd.DataFrame:
         """
         Simple procedure to replace outliers in the 'value' column with NaN
         Where outliers are those values more than n_std standard deviations away from the average of the 'value' column in a dataframe
         """
 
-        col='value'
         mean = df[col].mean()
         std = df[col].std()
-        df[(df[col]-mean).abs() > (n_std*std)] = np.nan
+        # df[(df[col]-mean).abs() > (n_std*std)] = np.nan
+        df.loc[(df[col]-mean).abs() > (n_std*std), col] = np.nan
 
         return df
     
 
     @staticmethod
-    def get_preprocessed_homes_data(homes, starttime:datetime, endtime:datetime, 
-                                    n_std:int, up_intv:str, gap_n_intv:int, int_intv:str, 
+    def get_preprocessed_homes_data(homes, first_day:datetime, last_day:datetime, 
+                                    tz_source:str, tz_home:str, 
+                                    up_intv:str, gap_n_intv:int, summ_intv:str, 
                                     req_col:list,
-                                    tz_home:str, weather_interpolated:pd.DataFrame) -> pd.DataFrame:
+                                    weather_interpolated:pd.DataFrame) -> pd.DataFrame:
         """
         Obtain data from twomes database 
         convert timestamps to the tz_home timezone 
-        with outlier removal, outliers are those values more than 3 standard deviations away from the average of the 'value' column in a dataframe
+        with outlier removal specific for each property
         interpolated with the int_intv
         rendered as a dataframe with a timezone-aware datetime index
         [
-<<<<<<< HEAD
-            'homepseudonym', 'heartbeat',
-            'outdoor_temp_degC','windspeed_m_per_s', 'effective_outdoor_temp_degC', 'hor_irradiation_J_per_h_per_cm^2', 'hor_irradiation_W_per_m^2',  
-            'indoor_temp_degC', 'indoor_temp_degC_CO2', 'indoor_setpoint_temp_degC',
-            'gas_m^3', 'e_used_normal_kWh', 'e_used_low_kWh', 'e_returned_normal_kWh', 'e_returned_low_kWh', 'e_used_net_kWh', 'e_remaining_heat_kWh', 
-            'timedelta', 'timedelta_s'
-        ]
-        """
-
-        print(str('Retrieving data for homes {0} from {1} to {2} ...'.format(homes, starttime.isoformat(),endtime.isoformat())))
-=======
             'home_id', 'timestamp',
             'T_out_avg_C','wind_avg_m_p_s', 'irradiation_hor_avg_W_p_m2','T_out_e_avg_C',   
             'T_in_avg_C', 'T_set_first_C',
@@ -733,51 +856,17 @@
         J_p_kWh = 1000 * s_p_h
 
 
->>>>>>> 42c7b3e4
         df_all_homes = pd.DataFrame()
 
+        # if so, convert starttime & endtime to database timezone; extend on both sides with interval of one 
+        largest_measurement_interval = timedelta(hours=1)
+        extractor_starttime = (first_day - largest_measurement_interval).astimezone(pytz.timezone(tz_source))
+        logging.info('extractor_starttime: ', extractor_starttime)
+        extractor_endtime = (last_day + timedelta(days=1) + largest_measurement_interval).astimezone(pytz.timezone(tz_source))
+        logging.info('extractor_endtime: ', extractor_endtime)
+
         for home_id in tqdm_notebook(homes):
 
-<<<<<<< HEAD
-            extractor = Extractor(home_id, Period(starttime, endtime))
-                                  
-            df_indoortemp = extractor.get_property_preprocessed('roomTemp', 'indoor_temp_degC', False, Summarizer.mean, 
-                                                     n_std, up_intv, gap_n_intv, int_intv, tz_home)
-            if len(df_indoortemp.index)>=1:
-                # start with weather data
-                df = pd.DataFrame()
-                df = weather_interpolated.copy()
-                # label each line with homepseudonym
-                df.insert(loc=0, column='homepseudonym', value=home_id)
-                # heartbeats_interpolated = extractor.get_home_parameter_timeseries_count('heartbeat', 'heartbeat', False, Summarizer.mean, 
-                #                                                                         n_std, up_intv, gap_n_intv, int_intv, tz_home)
-                df = pd.concat([df, df_indoortemp], axis=1, join='outer')
-                df = pd.concat([df, extractor.get_property_preprocessed('roomTempCO2', 'indoor_temp_degC_CO2', False, Summarizer.mean, 
-                                                                        n_std, up_intv, gap_n_intv, int_intv, tz_home)
-                               ], axis=1, join='outer')
-                df = pd.concat([df, extractor.get_property_preprocessed('roomSetpointTemp', 'indoor_setpoint_temp_degC', False, Summarizer.first, 
-                                                                        n_std, up_intv, gap_n_intv, int_intv, tz_home)
-                               ],axis=1, join='outer')
-                df = pd.concat([df, extractor.get_property_preprocessed('gMeterReadingSupply', 'gas_m^3', True, Summarizer.add, 
-                                                                        n_std, up_intv, gap_n_intv, int_intv, tz_home)
-                               ], axis=1, join='outer')
-                df = pd.concat([df, extractor.get_property_preprocessed('eMeterReadingSupplyHigh', 'e_used_normal_kWh', True, Summarizer.add, 
-                                                                        n_std, up_intv, gap_n_intv, int_intv, tz_home)
-                               ], axis=1, join='outer')
-                df = pd.concat([df, extractor.get_property_preprocessed('eMeterReadingSupplyLow', 'e_used_low_kWh', True, Summarizer.add,
-                                                                        n_std, up_intv, gap_n_intv, int_intv, tz_home)
-                               ], axis=1, join='outer')
-                df = pd.concat([df, extractor.get_property_preprocessed('eMeterReadingReturnHigh', 'e_returned_normal_kWh', True, Summarizer.add, 
-                                                                        n_std, up_intv, gap_n_intv, int_intv, tz_home)
-                               ], axis=1, join='outer')
-                df = pd.concat([df, extractor.get_property_preprocessed('eMeterReadingReturnLow', 'e_returned_low_kWh', True, Summarizer.add,
-                                                                        n_std, up_intv, gap_n_intv, int_intv, tz_home)
-                               ], axis=1, join='outer')
-                                            
-                # calculating derived columns
-                df['e_used_net_kWh'] = (df['e_used_normal_kWh'] + df['e_used_low_kWh'] - df['e_returned_normal_kWh'] - df['e_returned_low_kWh'])
-                df['e_remaining_heat_kWh'] = (df['e_used_net_kWh'])
-=======
             logging.info(f'Retrieving data for home {home_id} from {extractor_starttime.isoformat()} to {extractor_endtime.isoformat()} ...')
             
             
@@ -790,19 +879,8 @@
                                                                 min_interval_value=0.0, max_interval_value=40.0, n_std=3,
                                                                 up_intv=up_intv, gap_n_intv=gap_n_intv, 
                                                                 summ_intv=summ_intv, summ=Summarizer.mean)
->>>>>>> 42c7b3e4
                 
-                # calculate timedelta for each interval (code is suitable for unevenly spaced measurementes)
-                df['timedelta'] = df.index.to_series().diff().shift(-1)
-                df['timedelta_s'] = df['timedelta'].apply(lambda x: x.total_seconds())
-
-                # finally: add to results from other homes
-                df_all_homes = pd.concat([df_all_homes, df], axis=0)
-                                 
                 
-<<<<<<< HEAD
-            # if no indoortemp then don's add data for this home
-=======
             if len(df_indoortemp.index)>=1:
                 try:
                     # start with weather data
@@ -905,13 +983,18 @@
 
 
                 # if no indoortemp then don't add data for this home
->>>>>>> 42c7b3e4
 
         # after all homes are done
         # perform sanity check; not any required column may be missing a value
-        df_all_homes.loc[:,'sanity_fraction'] = ~np.isnan(df_all_homes[req_col]).any(axis="columns")
-        df_all_homes['sanity_fraction'] = df_all_homes['sanity_fraction'].map({True: 1.0, False: 0.0})
-
+        df_all_homes.loc[:,'sanity_frac'] = ~np.isnan(df_all_homes[req_col]).any(axis="columns")
+        df_all_homes['sanity_frac'] = df_all_homes['sanity_frac'].map({True: 1.0, False: 0.0})
+
+        df_all_homes.reset_index(inplace=True)
+        df_all_homes.rename(columns = {'index':'timestamp'}, inplace=True)
+        cols = list(df_all_homes.columns)
+        df_all_homes = df_all_homes[[cols[1]] + [cols[0]] + cols [2::]]
+        df_all_homes = df_all_homes.set_index(['home_id', 'timestamp'])
+        
                                   
         return df_all_homes
 
@@ -960,7 +1043,7 @@
     """
 
     @staticmethod
-    def get_interpolated_weather_nl(starttime:datetime, endtime:datetime, lat:float, lon:float, tz_home:str, int_intv:str) -> pd.DataFrame:
+    def get_interpolated_weather_nl(first_day:datetime, last_day:datetime, lat:float, lon:float, tz_source:str, tz_home:str, int_intv:str) -> pd.DataFrame:
         """
         get weather data using a linear geospatial interpolation 
         based on three nearby KNMI weather stations 
@@ -969,32 +1052,6 @@
         with NO outlier removal (assuming that KNMI already did this)
         interpolated with the int_intv
         rendered as a dataframe with a timezone-aware datetime index
-<<<<<<< HEAD
-        columns ['outdoor_temp_degC', 'windspeed_m_per_s', 'hor_irradiation_J_per_h_per_cm^2', 'hor_irradiation_W_per_m^2', 'effective_outdoor_temp_degC']
-        """
-        
-        up = '5min'
-        
-        # the .tz_localize(None).tz_localize(tz_home) at the and is needed to work around a bug in the historicdutchweather library 
-        # TODO: post an issue in the historicdutchweather library and change the code to the line directly below when repaired.
-        # weather = historicdutchweather.get_local_weather(starttime, endtime, lat, lon, metrics=['T', 'FH', 'Q'])
-        # the line below was working until 20-5-2022; then something changed which caused historicdutchweather to stop working
-        # weather = historicdutchweather.get_local_weather(starttime, endtime, lat, lon, metrics=['T', 'FH', 'Q']).tz_localize(None).tz_localize(tz_home)
-        
-
-        # stop gap measure: author of historicdutchweather created special export (which had erronaous tz info)
-        # then we made the times disabiguable
-        df = pd.read_csv('~/twomes-twutility-inverse-grey-box-analysis/data/weather-assendorp-interpolated-disabiguable.csv', index_col=0)
-        df.index = pd.to_datetime(df.index)
-        df = df.tz_localize(None).tz_localize(None).tz_localize(tz_home, ambiguous='infer')[starttime:endtime]
-        
-        print('Resampling weather data...' )
-        
-        
-        outdoor_temp_interpolated = WeatherExtractor.get_weather_parameter_timeseries_mean(df, 'T', 'outdoor_temp_degC', up, int_intv, tz_home)
-        windspeed_interpolated = WeatherExtractor.get_weather_parameter_timeseries_mean(df, 'FH', 'windspeed_m_per_s', up, int_intv, tz_home)
-        irradiation_interpolated = WeatherExtractor. get_weather_parameter_timeseries_mean(df, 'Q', 'hor_irradiation_J_per_h_per_cm^2', up, int_intv, tz_home)
-=======
         columns ['T_out_avg_C', 'wind_avg_m_p_s', 'irradiation_hor_avg_W_p_m2', 'T_out_e_avg_C']
         """
         
@@ -1022,17 +1079,10 @@
                                                                                           up, int_intv, 
                                                                                           tz_source, tz_home)
 
->>>>>>> 42c7b3e4
 
         # merge weather data in a single dataframe
         df = pd.concat([outdoor_T_interpolated, windspeed_interpolated, irradiation_interpolated], axis=1, join='outer') 
         
-<<<<<<< HEAD
-        df['hor_irradiation_W_per_m^2'] = df['hor_irradiation_J_per_h_per_cm^2']  * (100 * 100) / (60 * 60)
-
-        #calculate effective outdoor temperature based on KNMI formula
-        df['effective_outdoor_temp_degC'] = df['outdoor_temp_degC'] - 2/3 * df['windspeed_m_per_s'] 
-=======
         df['irradiation_hor_avg_W_p_m2'] = df['irradiation_hor_J_p_h_p_cm2_avg']  * (100 * 100) / (60 * 60)
         df = df.drop('irradiation_hor_J_p_h_p_cm2_avg', axis=1)
 
@@ -1041,7 +1091,6 @@
 
         #calculate effective outdoor temperature based on KNMI formula
         df['T_out_e_avg_C'] = df['T_out_avg_C'] - 2/3 * df['wind_avg_m_p_s'] 
->>>>>>> 42c7b3e4
         
        
         return df
@@ -1049,14 +1098,13 @@
     @staticmethod
     def get_weather_parameter_timeseries_mean(df: pd.DataFrame, parameter: str, seriesname: str, 
                                  up_to: str, int_intv: str,
-                                 tz_home: str) -> pd.DataFrame:
-
-        tz_system = 'UTC'
+                                 tz_source:str, tz_home: str) -> pd.DataFrame:
+
         df = pd.DataFrame(df[parameter])
-        # print(df)
+        logging.info(df)
         # df.set_index('datetime', inplace=True)
 
-        if not(tz_system == tz_home):
+        if not(tz_source == tz_home):
             df = df.tz_convert(tz_home)
 
         #first sort on datetime index
@@ -1072,7 +1120,7 @@
 
         df.rename(columns={parameter:seriesname}, inplace=True)
         df = df.resample(int_intv).mean()
-
+        
         return df
     
     @staticmethod
