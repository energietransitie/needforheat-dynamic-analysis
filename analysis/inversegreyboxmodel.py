from datetime import datetime, timedelta
import pytz
import pandas as pd
import numpy as np
from gekko import GEKKO
from tqdm import tqdm_notebook
from filewriter import ExcelWriter as ex
import numbers
import logging

class Learner():
    
    @staticmethod
    def learn_home_parameter_moving_horizon(df_data_homes:pd.DataFrame, 
                                            n_std:int, up_intv:str, gap_n_intv:int, int_intv:str, 
                                            moving_horizon_duration_d=7, sanity_lb:float=0.5,
                                            homes_to_analyze=None, 
                                            start_analysis_period:datetime=None, 
                                            end_analysis_period:datetime=None, 
                                            hint_A_m2=None, hint_eta_sup_CH_frac=0.9) -> pd.DataFrame:
        """
        Input:  
        - a dataframe with a timezone-aware datetime index and measurement values: with at least the following columns
            [
                'home_id', 
                'wind_m_per_s_avg', 'outdoor_eff_temp_avg_C', 'irradiation_hor_avg_W_per_m2',
                'indoor_temp_avg_C', 'gas_sup_avg_W', 'e_remaining_heat_avg_W', 
                'interval_s', 'sanity_frac'
            ]
        and optionally,
        - the number of days to use as moving horizon duration in the analysis
        - start datetime for the analysis (defaults to earliest datatime in the index column)
        - end datatime for the analysis (defaults to latest datatime in the index column)
        
        Output:
        - a dataframe with results
        - excel files with intermediate results per home and all homes
        """
        
        if not ((hint_A_m2 is None) or isinstance(hint_A_m2, numbers.Number)):
            raise TypeError('hint_A_m2 parameter must be a number or None')
        # get starting time of this analysis; to be used as prefix for filenames
        filename_prefix = datetime.now().astimezone(pytz.timezone('Europe/Amsterdam')).replace(microsecond=0).isoformat().replace(":","")

        # set default values for parameters not set
        
        if (moving_horizon_duration_d is None):
            moving_horizon_duration_d = 7

        if (homes_to_analyze is None):
            homes_to_analyze= df_data_homes['home_id'].unique()
        if (start_analysis_period is None):
                start_analysis_period = df_data_homes.index.min()
        if (end_analysis_period is None): 
                end_analysis_period = df_data_homes.index.max()

        daterange_frequency = str(moving_horizon_duration_d) + 'D'

        print('Homes to analyse: ', homes_to_analyze)
        print('Start of analyses: ', start_analysis_period)
        print('End of analyses: ', end_analysis_period)
        print('Moving horizon: ', daterange_frequency)
        print('#standard deviations for outlier removal: ', n_std)
        print('Upsampling_interval: ', up_intv)
        print('#upsampling intervals bridged during interpolation (max): ', gap_n_intv)
        print('Interpolation interval: ', int_intv)
        print('Hint for effective window are A [m^2]: ', hint_A_m2)
        print('Hint for superior heating efficiency eta [-]: ', hint_eta_sup_CH_frac)

                
        # Conversion factor s_per_h [s/h]  = 60 [min/h] * 60 [s/min] 
        s_per_h = (60 * 60) 

        # Conversion factor J_per_kWh [J/kWh]  = 1000 [Wh/kWh] * s_per_h [s/h] * 1 [J/Ws]
        J_per_kWh = 1000 * s_per_h

        # Conversion factor h_sup_J_per_m3 superior calorific value of natural gas from the Groningen field = 35,170,000.00 [J/m^3]
        h_sup_J_per_m3 = value=35170000.0


        # National averages

        avg_persons = 2.2  # average number of people in Dutch household
        Q_gain_int_W_per_person = 61  # average heat gain per average person with average behaviour asnd occupancy
        Q_gain_int_occup_avg_W = Q_gain_int_W_per_person * avg_persons

        # create empty dataframe for results of all homes
        df_results = pd.DataFrame()

        home_iterator = tqdm_notebook(homes_to_analyze)
           
        # iterate over homes
        for home_id in home_iterator:
            
            # create empty dataframe for results of all homes
            df_results_home = pd.DataFrame()

            print('Home pseudonym: ', home_id)

<<<<<<< HEAD
            df_data_one_home = df_data_homes[df_data_homes['homepseudonym'] == home_id]    
=======
            df_data_one_home = df_data_homes.loc[home_id]
>>>>>>> fd8986fd


            
            moving_horizon_starts = pd.date_range(start=start_analysis_period, end=end_analysis_period, inclusive='left', freq=daterange_frequency)

            moving_horizon_iterator = tqdm_notebook(moving_horizon_starts)

            # iterate over horizons
            for moving_horizon_start in moving_horizon_iterator:

                moving_horizon_end = min(end_analysis_period, moving_horizon_start + timedelta(days=moving_horizon_duration_d))

                df_moving_horizon = df_data_one_home[moving_horizon_start:moving_horizon_end]

                print('Start datetime: ', moving_horizon_start)
                print('End datetime: ', moving_horizon_end)

                # first check whether sanity of the data is sufficient, if not then skip this homeweek, move on to next
                sanity_moving_horizon = df_moving_horizon['sanity_frac'].mean()
                if (sanity_moving_horizon < sanity_lb):
                    print(str('Sanity {0:.2f} for home {1} in period from {2} to {3} lower than {4:.2f}; skipping...'
                              .format(sanity_moving_horizon, home_id, moving_horizon_start, moving_horizon_end, sanity_lb)))
                    continue
                else:
                    print(str('Sanity {0:.2f} for home {1} in period from {2} to {3} higher than {4:.2f}; sufficient for analysis...'
                              .format(sanity_moving_horizon, home_id, moving_horizon_start, moving_horizon_end, sanity_lb)))
                
<<<<<<< HEAD
                delta_t = df_moving_horizon['timedelta_s'].mean()

                # load data from dataframe into np.arrays

                # data loading
                
                time_recorded = df['Date_Time'].iloc[start_point:end_point] # [s]
                
                setpoint = np.asarray(df_moving_horizon['indoor_setpoint_temp_degC'])
                T_in_meas = np.asarray(df['indoor_temp_degC'].iloc[start_point:end_point]) # [K]
                T_out_eff_arr = np.asarray(df['effective_outdoor_temp_degC'].iloc[start_point:end_point]) # [K]
                T_out = np.asarray(df['outdoor_temp_degC'].iloc[start_point:end_point]) # [K]
                gas_total = np.asarray(df['gas_m^3'].iloc[start_point:end_point]) #[m^3]
                I_geo_eff_val = np.asarray(df['hor_irradiation_W_per_m^2'].iloc[start_point:end_point])  # [W/m2]
                
                e_used_normal_val = np.asarray(df['e_used_normal_kWh'].iloc[start_point:end_point]) # [kWh]
                e_used_low_val = np.asarray(df['e_used_low_kWh'].iloc[start_point:end_point]) # [kWh]
                delta_E_supply_val = np.asarray(e_used_normal_val + e_used_low_val) # [kWh]
                
                e_returned_normal_val = np.asarray(df['e_returned_normal_kWh'].iloc[start_point:end_point]) # [kWh]
                e_returned_low_val = np.asarray(df['e_returned_low_kWh'].iloc[start_point:end_point]) # [kWh]
                delta_E_ret_val = np.asarray(e_returned_normal_val + e_returned_low_val) # [kWh]
                
                delta_E_int_val = delta_E_supply_val - delta_E_ret_val # [kWh]

                delta_G_val = gas_total / delta_t
                delta_G_noCH_val = 339.0 / (365.25 * 24 * 60 * 60)
                delta_G_CH_val = delta_G_val - delta_G_noCH_val
                delta_G_CH_val[delta_G_CH_val < 0] = 0


                delta_Q_int_e_val = np.asarray(delta_E_int_val * 1000 * 60 * 60)    # [W]
                I_geo_eff_val = np.asarray(df_moving_horizon['hor_irradiation_W_per_m^2'])
                
                
                # replace negative value with zero in delta_G_CH
                delta_G_val = gas_total / delta_t
                delta_G_noCH_val = 339.0 / (365.25 * 24 * 60 * 60)
                delta_G_CH_val = delta_G_val - delta_G_noCH_val
                delta_G_CH_val[delta_G_CH_val < 0] = 0
                
                
=======
                # setpoint_temp_first_C_array = np.asarray(df_moving_horizon['setpoint_temp_first_C'])
                indoor_temp_avg_C_array = np.asarray(df_moving_horizon['indoor_temp_avg_C'])

                timestep_s = df_moving_horizon['interval_s'].mean()
                number_of_timesteps = len(indoor_temp_avg_C_array)

                # load data from dataframe into np.arrays
                # print(df_moving_horizon)


                outdoor_eff_temp_avg_C_array = np.asarray(df_moving_horizon['outdoor_eff_temp_avg_C'])
                irradiation_hor_avg_W_per_m2_array = np.asarray(df_moving_horizon['irradiation_hor_avg_W_per_m2'])
                e_remaining_heat_avg_W_array = np.asarray(df_moving_horizon['e_remaining_heat_avg_W'])
                gas_no_CH_sup_avg_W_array = np.asarray(df_moving_horizon['gas_no_CH_sup_avg_W'])
                gas_CH_sup_avg_W_array = np.asarray(df_moving_horizon['gas_CH_sup_avg_W'])
               
>>>>>>> fd8986fd
                # print length of arrays and check uquality

                # print('#indoor_temp_avg_C_array', len(indoor_temp_avg_C_array))
                # print('#outdoor_eff_temp_avg_C_array', len(outdoor_eff_temp_avg_C_array))
                # print('#irradiation_hor_avg_W_per_m2_array', len(irradiation_hor_avg_W_per_m2_array))
                # print('#gas_no_CH_sup_avg_W_array', len(gas_no_CH_sup_avg_W_array))
                # print('#gas_CH_sup_avg_W_array', len(gas_CH_sup_avg_W_array))

                # check for equal length

                # print(len(indoor_temp_avg_C_array) == len(irradiation_hor_avg_W_per_m2_array) 
                #       == len(outdoor_eff_temp_avg_C_array) == len(gas_no_CH_sup_avg_W_array) 
                #       == len(gas_CH_sup_avg_W_array) == len(e_remaining_heat_avg_W_array))
            
            
                if (hint_A_m2 is None):
                    print('home {0} from {1} to {2} only run learning loop once with A as learnable model parameter'
                          .format(home_id,moving_horizon_start,moving_horizon_end))
                    innerloop=[np.NaN]
                else:
                    print('home {0} from {1} to {2} run learning loop twice: once with A={3} and once as as learnable model parameter'
                          .format(home_id,moving_horizon_start,moving_horizon_end, hint_A_m2))
                    innerloop=[hint_A_m2, np.NaN]

                for iterator_A_m2 in innerloop:

                    try:


                        ########################################################################################################################
                        # Gekko Model - Initialize
                        ########################################################################################################################
                        # initialize gekko
                        m = GEKKO(remote=False)
                        m.time = np.linspace(0, (number_of_timesteps-1) * timestep_s, number_of_timesteps)

                        ########################################################################################################################
                        # Gekko Model - Variables
                        ########################################################################################################################

                        # Model parameter (FV): H [W/K]: specific heat loss
                        m.H_W_per_K = m.FV(value=300.0, lb=0, ub=1000)
                        m.H_W_per_K.STATUS = 1
                        m.H_W_per_K.FSTATUS = 0
                        # m.H_W_per_K.DMAX=50

                        # Model parameter (FV): tau [s]: effective thermal inertia
                        tau_init_h = 100
                        tau_lb_h = 10
                        tau_ub_h = 1000
                        tau_init_s = tau_init_h * s_per_h
                        tau_lb_s = tau_lb_h * s_per_h
                        tau_ub_s = tau_ub_h * s_per_h
                        m.tau_s = m.FV(value=tau_init_s, lb=tau_lb_s, ub=tau_ub_s)
                        m.tau_s.STATUS = 1
                        m.tau_s.FSTATUS = 0  # tau.DMAX = 10

                        ########################################################################################################################
                        #                                               Gekko - Equations
                        ########################################################################################################################
<<<<<<< HEAD
                        # initialize gekko
                        m = GEKKO(remote=False)
                        # m.time = np.linspace(delta_t, len(T_in_meas) * delta_t, len(T_in_meas))  # [s]
                        # in above line time starts from 900 and in modified below line time starts from 0
                        m.time = np.linspace(0, (len(T_in_meas)-1) * delta_t, len(T_in_meas))

                        # line below added to avoid "Warning: shifting time horizon to start at zero; Current starting time value: 900.000000000000"
                        # m.time = m.time - delta_t
                        # print('m.time: ', m.time)
                        # print ('len(T_in_meas): ', len(T_in_meas)) 
                        # print('m.time[-1]: ', m.time[-1])
=======

                        
>>>>>>> fd8986fd

                        
                        
                        ########################################################################################################################
                        # Equation - Q_gain_CH_avg_W: heat gain from natural gas used for central heating
                        ########################################################################################################################
<<<<<<< HEAD
                        """"
                        Model parameter:
                        tau [hr]: effective thermal inertia
                        eta_hs_CH [-]: upper heating efficiency of the central heating system
                        COP_CH [-]: Coef. of Performance for heat pump
                        H [W/K]: specific heat loss
                        A_eff [m^2]: Effective area of the imaginary solar aperture in the horizontal plane
                        """
                        tau = m.FV(value=tau_init_val, lb=tau_lb, ub=tau_ub);
                        tau.STATUS = 1;
                        tau.FSTATUS = 0;  # tau.DMAX = 10
                        H = m.FV(value=300.0, lb=0, ub=1000);
                        H.STATUS = 1;
                        H.FSTATUS = 0;  # H.DMAX=50                #[W/K]

                        if np.isnan(A_value):
                            A_eff = m.FV(value=5, lb=1, ub=100) ; A_eff.STATUS = 1 ; A_eff.FSTATUS = 0            #[m^2]
                        else:
                            A_eff = m.Param(value=A_value)

                        """"
                        Constant parameter:
                        h_E [J/kWh]: Convertion factor ( [kWh] to [J] ) = 1000 * 60 * 60

                        h_sup [J/Nm^3]: superior calorific value of natural gas from the Groningen field = 35,170,000.00
                        eta_hs_noCH [-]: upper efficiency of heating the home indirectly using gas, for other primary purposes than heating the home

                        delta_Q_sol [J/s]: heat gain from solar irradiation
                        delta_G_noCH [Nm^3/s]: the natural gas used for other purposes than central heating
                        delta_Q_int_gas_noCH [J/s]: natural gas used for central heating

                        delta_Q_int_occup [W]: internal heat gain from occupants
                        delta_Q_int_occup [W] = Np * Q_int_person_avg [W]
                        Np [-]: number of persons in the household living in the home
                        Q_int_person_avg [W]: internal heat gain from persons
                        """
                        # Gekko constant Parameter
                        h_sup = m.Param(value=35170000) # [J/Nm^3]
                        COP = m.Param(value=6)
                        h_E = m.Param(value=60 * 60 * 1000) # [J/kWh]
                        eta_hs = m.Param(value=0.9)
                        eta_no_ch = m.Param(value=0.34)
                        delta_G_noCH = m.Param(value=339.0 / (365.25 * 24 * 60 * 60)) #[Nm^3/s]
                        delta_E_CH = m.Param(value=0)
                        delta_Q_int_occup = m.Param(value=2.2 * 61 / (24*3600)) #[W]
                        A_eff = m.Param(value=12)  #[m^2]
                        
                        
                        eta_hs_CH = m.Param(value=eta_hs_CH_hint)

                        delta_G_noCH = m.Param(value=339.0 / (365.25 * 24 * 60 * 60))  # [Nm^3/s]
                        delta_Q_int_gas_noCH = m.Param(value=delta_G_noCH * eta_hs_noCH * h_sup)  # [W]=[J/s]
                        """"
                        Manipulated parameter:
                        delta_Q_int_e [J/s]: internal heat gain from internally used electricity
                        delta_Q_int_e [J/s] = delta_E_int [kWh/s] * hE [J/kWh]
                        T_out_eff [K]: effective outdoor temperature
                        delta_E_CH [kWh]: Electricity used for heat pump
                        delta_G [Nm3/s] = Natural gas supplied to the home via the natural gas net
                        I_geo_eff [W/m^2] = geospatially interpolated global horizontal irradiation
                        """
                        delta_G = m.MV(value=gas_total / delta_t) ; delta_G.STATUS=0 ; delta_G.FSTATUS=1 # [Nm^3/s]
                        delta_G_CH = m.MV(value=delta_G_CH_val) ; delta_G_CH.STATUS=0 ; delta_G_CH.FSTATUS=1 # [Nm^3/s]
                        I_geo = m.MV(value=I_geo_eff_val) ; I_geo.STATUS=0 ; I_geo.FSTATUS=1 #[W/m^2]
                        delta_E_int = m.MV(value=delta_E_int_val) ; delta_E_int.STATUS=0 ; delta_E_int.FSTATUS=1 #[kWh]
                        T_out_eff = m.MV(value=T_out_eff_arr); T_out_eff.STATUS = 0; T_out_eff.FSTATUS = 1 #[K]

                        """"
                        Control variable:
                        T_in_sim [K]: Indoor temperature
                        """
                        T_in_sim = m.CV(value=T_in_meas);
                        T_in_sim.STATUS = 1;
                        T_in_sim.FSTATUS = 1;  # T_in_sim.MEAS_GAP= 0.25
=======
>>>>>>> fd8986fd

                        # eta_sup_CH_frac [-]: upper heating efficiency of the central heating system

                        # This section of code (later) when  eta_sup_CH_frac is estimated using the model
                        # m.eta_sup_CH_frac = m.FV(value=0.8, lb=0, ub=1.0)
                        # m.eta_sup_CH_frac.STATUS = 1
                        # m.eta_sup_CH_frac.FSTATUS = 0
                        ## eta_sup_CH_frac.DMAX = 0.25

                        # Fix eta_sup_CH_frac when a hint is given 
                        m.eta_sup_CH_frac = m.Param(value=hint_eta_sup_CH_frac)
                        
                        m.gas_CH_sup_avg_W = m.MV(value=gas_CH_sup_avg_W_array)
                        m.gas_CH_sup_avg_W.STATUS = 0
                        m.gas_CH_sup_avg_W.FSTATUS = 1

                        m.Q_gain_gas_CH_avg_W = m.Intermediate(m.gas_CH_sup_avg_W* m.eta_sup_CH_frac)
                    
                    
                        ########################################################################################################################
                        # Equation - Q_gain_no_CH_avg_W: heat gain from natural gas used for central heating
                        ########################################################################################################################

                        # eta_sup_no_CH_frac [-]: superior efficiency of heating the home indirectly using gas, for other primary purposes than heating the home, # eq48, PPT slide 24
                        eta_sup_no_CH_frac = 0.34

                        m.eta_sup_no_CH_frac = m.Param(value=eta_sup_no_CH_frac)
                        
                        m.gas_no_CH_sup_avg_W = m.MV(value=gas_no_CH_sup_avg_W_array)
                        m.gas_no_CH_sup_avg_W.STATUS = 0
                        m.gas_no_CH_sup_avg_W.FSTATUS = 1
                        
                        m.Q_gain_gas_no_CH_avg_W = m.Intermediate(m.gas_no_CH_sup_avg_W* m.eta_sup_no_CH_frac)

                        ########################################################################################################################
                        # Equation - Q_gain_int_avg_W: Heat gain from internal sources
                        ########################################################################################################################
<<<<<<< HEAD
                        """"
                        delta_Q_CH [J/s] = (delta_G_CH [Nm3/s] * eta_hs_ch [-] * h_sup [J/Nm3])
                        delta_G_CH [Nm3/s] = Natural gas used for central heating
                        delta_G_CH [Nm3/s] = delta_G [Nm3/s]- delta_G_noCH [Nm3/s]
                        """
                        delta_Q_CH = m.Intermediate((delta_G_CH * eta_hs * h_sup) + (delta_E_CH * COP * h_E)) #[w]
                        
=======
                        # Manipulated Variable: m.e_remaining_heat_avg_W: internal heat gain from internally used electricity
                        m.e_remaining_heat_avg_W = m.MV(value=e_remaining_heat_avg_W_array)
                        m.e_remaining_heat_avg_W.STATUS = 0
                        m.e_remaining_heat_avg_W.FSTATUS = 1

                        m.Q_gain_int_avg_W = m.Intermediate(m.e_remaining_heat_avg_W + Q_gain_int_occup_avg_W + m.Q_gain_gas_no_CH_avg_W)

>>>>>>> fd8986fd
                        ########################################################################################################################
                        # Equation - m.Q_gain_sol_avg_W: : heat gain from solar irradiation
                        ########################################################################################################################
<<<<<<< HEAD
                        """"
                        delta_Q_int [J/s]: total internal heat
                        delta_Q_int [J/s]= delta_Q_int_e + delta_Q_int_occup + delta_Q_int_gas_noCH
                        delta_E_int [kWh/s] = delta_E_supply [kWh/s] + delta_E_PV [kWh/s] - delta_E_ret [kWh/s] - delta_E_EVcharge [kWh/s]
                        """
                        
                        delta_Q_int_e = m.Intermediate(delta_E_int * h_E / delta_t)    #[w]
                        delta_Q_int_gas_noCH = m.Intermediate(delta_G_noCH * eta_no_ch * h_sup)         #[w]
                        delta_Q_int = m.Intermediate(delta_Q_int_e + delta_Q_int_occup + delta_Q_int_gas_noCH)      #[w]
=======

                        # Model parameter: A [m^2]: Effective area of the imaginary solar aperture in the horizontal plane
                        if np.isnan(iterator_A_m2):
                            m.A_m2 = m.FV(value=5, lb=1, ub=100)
                            m.A_m2.STATUS = 1
                            m.A_m2.FSTATUS = 0
                        else:
                            m.A_m2 = m.Param(value=iterator_A_m2)

                        m.irradiation_hor_avg_W_per_m2 = m.MV(value=irradiation_hor_avg_W_per_m2_array)
                        m.irradiation_hor_avg_W_per_m2.STATUS = 0
                        m.irradiation_hor_avg_W_per_m2.FSTATUS = 1
                        
                        m.Q_gain_sol_avg_W = m.Intermediate(m.irradiation_hor_avg_W_per_m2 * m.A_m2)
                        
>>>>>>> fd8986fd

                        ########################################################################################################################
                        # Equation - Q_gain_W: all heat gains combined
                        ########################################################################################################################
<<<<<<< HEAD
                        delta_Q_sol = m.Intermediate(A_eff * I_geo) #[w]
=======
                        m.Q_gain_W = m.Intermediate(m.Q_gain_gas_CH_avg_W + m.Q_gain_sol_avg_W + m.Q_gain_int_avg_W)
                      
>>>>>>> fd8986fd

                        ########################################################################################################################
                        # Manipulated Variable (MV): outdoor_eff_temp_avg_C [°C]: effective outdoor temperature
                        ########################################################################################################################
<<<<<<< HEAD
                        delta_Q_gain = m.Intermediate(delta_Q_CH + delta_Q_sol + delta_Q_int) #[w]
=======
                        m.outdoor_eff_temp_avg_C = m.MV(value=outdoor_eff_temp_avg_C_array)
                        m.outdoor_eff_temp_avg_C.STATUS = 0
                        m.outdoor_eff_temp_avg_C.FSTATUS = 1
>>>>>>> fd8986fd

                        ########################################################################################################################
                        # Control Variable indoor_temp_avg_C: Indoor temperature
                        ########################################################################################################################
<<<<<<< HEAD
                        C_eff = m.Intermediate(H * tau)
                        m.Equation(T_in_sim.dt() == (delta_Q_gain - (H * (T_in_sim - T_out_eff))) / (H * tau))  #
=======
                        m.indoor_temp_avg_C = m.CV(value=indoor_temp_avg_C_array)
                        m.indoor_temp_avg_C.STATUS = 1
                        m.indoor_temp_avg_C.FSTATUS = 1  # m.indoor_temp_avg_C.MEAS_GAP= 0.25
                        
>>>>>>> fd8986fd

                        ########################################################################################################################
                        # Final Equations
                        ########################################################################################################################

                        # equation unit check: [J/K] = [W/K] * [s]
                        m.C_J_per_K  = m.Intermediate(m.H_W_per_K * m.tau_s) 
                        
                        # equation unit check: ( K = (s * (W - W/K * (°C - °C))) / J/K )
                        # equation unit check: K = (s * (W - W/K * K)) / J/K
                        # equation unit check: K = (s * (W - W)) / J/K
                        # equation unit check: K = (s * W) / J/K
                        # equation unit check: K = J / J/K
                        # equation unit check: K = K

                        m.Equation(m.indoor_temp_avg_C.dt() == (timestep_s * (m.Q_gain_W - m.H_W_per_K * (m.indoor_temp_avg_C - m.outdoor_eff_temp_avg_C))) / m.C_J_per_K )
                        
                        
                        ########################################################################################################################
                        # Solve Equations
                        ########################################################################################################################
                        m.options.IMODE = 5
                        m.options.EV_TYPE = 1  # specific objective function (L1-norm vs L2-norm)
                        m.options.NODES = 2
                        # m.options.CV_TYPE = 2
                        # add dead-band for measurement to avoid overfitting
<<<<<<< HEAD
                        # T_in_sim.MEAS_GAP = 0.25
                        # m.solve(disp=showdetails)
                        m.solve(disp=False)

                        
                        ########################################################################################################################
                        #                                                       Result
                        ########################################################################################################################
                        
                        df_data_one_home.loc[moving_horizon_start:moving_horizon_end, ['T_in_sim']] = list(T_in_sim.value)
                        print(df_data_one_home[moving_horizon_start:moving_horizon_end])
                        
                        duration_s = m.time[-1]
=======
                        # m.indoor_temp_avg_C.MEAS_GAP = 0.25
                        showdetails = True #(logger.getCutrrentLevel() == logging.DEBUG)
                        m.solve(disp=showdetails)
                        ########################################################################################################################
                        #                                                       Result
                        ########################################################################################################################

                        #add simulated indoor temperature for optimized solution to sim_indoor_temp_avg_C column
                        print(m.indoor_temp_avg_C)
                        print(len(list(m.indoor_temp_avg_C.value)))
                        print(list(m.indoor_temp_avg_C.value))

                        # df_data_homes[(home_id,moving_horizon_start):(home_id,moving_horizon_end), ['sim_indoor_temp_avg_C']] = list(m.indoor_temp_avg_C.value)
                        duration_s = number_of_timesteps * timestep_s
>>>>>>> fd8986fd
                        error_K = (m.options.OBJFCNVAL ** (1/m.options.EV_TYPE))/duration_s

                        print('duration [s]: ', duration_s)
                        print('sanity: {0:.2f}'.format(sanity_moving_horizon))
                        print('error [K]: ', round(error_K, 4))
                        print('H [W/K]: ', round(m.H_W_per_K.value[0], 4))
                        print('tau [h]: ', round(m.tau_s.value[0] / s_per_h, 2))
                        print('A [m^2]: ', round(m.A_m2.value[0], 2))
                        print('A value fixed: ', not np.isnan(iterator_A_m2))
                        print('eta_sup [-]: ', round(m.eta_sup_CH_frac.value[0], 2))
                        print('eta_sup value fixed: ', True)
                        print(list(m.indoor_temp_avg_C.value))

                        # Create a results row
                        df_result_row = pd.DataFrame({
                            'start_horizon': [moving_horizon_start],
                            'end_horizon': [moving_horizon_end],
                            'pseudonym': [home_id],
                            'n_std_outlier_removal': [n_std], 
                            'upsampling_interval': [up_intv], 
                            'n_intv_gap_bridge_upper_bound': [gap_n_intv], 
                            'interpolation_interval': [int_intv],
                            'duration_s': [duration_s],
                            'sanity_frac': [sanity_moving_horizon],
                            'error_K': [error_K],
                            'H_W_per_K': [m.H_W_per_K.value[0]],
                            'tau_h': [m.tau_s.value[0] / s_per_h],
                            'A_m^2': [m.A_m2.value[0]],
                            'A_m^2_fixed': [not np.isnan(iterator_A_m2)],
                            'eta_sup': [m.eta_sup_CH_frac.value[0]],
                            'eta_sup_fixed': [True]})
                        df_result_row.set_index(['start_horizon'], inplace=True)

                    except KeyboardInterrupt:    
                        logging.error(str('KeyboardInterrupt; home analysis {0} not complete; saving results so far then will exit...'.format(home_id)))

                        # do NOT write an empty line for this iteration, to indicate it is not fully processed and we don't know 
                        ex.write(df_results_home, str(filename_prefix+'-results-aborted-{0}.xlsx'.format(home_id)))

                        # but DO include the incomplete home results in the final export
                        df_results = pd.concat([df_results, df_results_home])
                        ex.write(df_results_home, str(filename_prefix+'-results-aborted.xlsx'.format(home_id)))

                        # only then exit the function and return to caller
                        return

                    except Exception as e:
                        # do write an empty line for this iteration, to indicate it is fully processed 
                        # and to indicate that we do know know  GEKKO could not learn parameters for this moving horizon for this home 
                        
                        logging.error(str('Exception {0} for home {1} in period from {2} to {3}; skipping...'
                                  .format(e, home_id,moving_horizon_start,moving_horizon_end)))
                        df_result_row = pd.DataFrame({
                            'start_horizon': [moving_horizon_start],
                            'end_horizon': [moving_horizon_end],
                            'pseudonym': [home_id],
                            'n_std_outlier_removal': [n_std], 
                            'upsampling_interval': [up_intv], 
                            'n_intv_gap_bridge_upper_bound': [gap_n_intv], 
                            'interpolation_interval': [int_intv],
                            'duration_s': [np.nan],
                            'sanity_frac': [sanity_moving_horizon],
                            'error_K': [np.nan],
                            'H_W_per_K': [np.nan],
                            'tau_h': [np.nan],
                            'A_m^2': [np.nan],
                            'A_m^2_fixed': [not (np.isnan(iterator_A_m2))],
                            'eta_sup': [np.nan],
                            'eta_sup_fixed': [True]})
                        df_result_row.set_index(['start_horizon'], inplace=True)
                        pass

                    #after allafter a single innerloop for A fixed or learnable
                    try:
                        df_results_home = pd.concat([df_results_home, df_result_row])
                    except KeyboardInterrupt:    
                        logging.error(str('KeyboardInterrupt; home analysis {0} not complete; saving results so far then will exit...'.format(home_id)))

                        # do write full line for this iteration, to indicate it is fully processed and we do know 
                        df_results_home = pd.concat([df_results_home, df_result_row])
                        ex.write(df_results_home, str(filename_prefix+'-results-aborted-{0}.xlsx'.format(home_id)))

                        # and include the incomplete home results in the final export
                        df_results = pd.concat([df_results, df_results_home])
                        ex.write(df_results_home, str(filename_prefix+'-results-aborted.xlsx'.format(home_id)))

                        # only then exit the function and return to caller
                        return

                #after a single innerloop for A fixed or learnable
                print(str('Analysis of all moving horizons for a single inner loop for home {0} complete.'.format(home_id)))

            #after all moving horizons of a single home; after a single innerloop for A fixed or learnable
            print(str('Analysis of all moving horizons for home {0} complete.'.format(home_id)))
            try:
                df_results = pd.concat([df_results, df_results_home])
                ex.write(df_results_home, str(filename_prefix+'-results-{0}.xlsx'.format(home_id)))
            except KeyboardInterrupt:    
                logging.error(str('KeyboardInterrupt; home analysis {0} complete; saving results so far then will exit...'.format(home_id)))
                ex.write(df_results, (filename_prefix+'-results-aborted.xlsx'))


        # and after all homes
        print('DONE: Analysis of all homes complete.')
        try:
            ex.write(df_results, (filename_prefix+'-results.xlsx'))
        except KeyboardInterrupt:    
            logging.error(str('KeyboardInterrupt; all home analyses complete; will continue saving results and then exit...'.format(home_id)))
            ex.write(df_results, (filename_prefix+'-results.xlsx'))
        return df_results<|MERGE_RESOLUTION|>--- conflicted
+++ resolved
@@ -6,7 +6,6 @@
 from tqdm import tqdm_notebook
 from filewriter import ExcelWriter as ex
 import numbers
-import logging
 
 class Learner():
     
@@ -17,15 +16,16 @@
                                             homes_to_analyze=None, 
                                             start_analysis_period:datetime=None, 
                                             end_analysis_period:datetime=None, 
-                                            hint_A_m2=None, hint_eta_sup_CH_frac=0.9) -> pd.DataFrame:
+                                            showdetails=False, A_m2_hint=None, eta_hs_CH_hint=0.9) -> pd.DataFrame:
         """
         Input:  
-        - a dataframe with a timezone-aware datetime index and measurement values: with at least the following columns
+        - a dataframe with a timezone-aware datetime index and measurement values: with the following columns
             [
-                'home_id', 
-                'wind_m_per_s_avg', 'outdoor_eff_temp_avg_C', 'irradiation_hor_avg_W_per_m2',
-                'indoor_temp_avg_C', 'gas_sup_avg_W', 'e_remaining_heat_avg_W', 
-                'interval_s', 'sanity_frac'
+                'homepseudonym', 'heartbeat',
+                'outdoor_temp_degC','windspeed_m_per_s', 'effective_outdoor_temp_degC', 'hor_irradiation_J_per_h_per_cm^2', 'hor_irradiation_W_per_m^2',  
+                'indoor_temp_degC', 'indoor_temp_degC_CO2', 'indoor_setpoint_temp_degC',
+                'gas_m^3', 'e_used_normal_kWh', 'e_used_low_kWh', 'e_returned_normal_kWh', 'e_returned_low_kWh', 'e_used_net_kWh', 'e_remaining_heat_kWh', 
+                'timedelta', 'timedelta_s', 'sanity_fraction'
             ]
         and optionally,
         - the number of days to use as moving horizon duration in the analysis
@@ -37,8 +37,8 @@
         - excel files with intermediate results per home and all homes
         """
         
-        if not ((hint_A_m2 is None) or isinstance(hint_A_m2, numbers.Number)):
-            raise TypeError('hint_A_m2 parameter must be a number or None')
+        if not ((A_m2_hint is None) or isinstance(A_m2_hint, numbers.Number)):
+            raise TypeError('A_m2_hint parameter must be a number or None')
         # get starting time of this analysis; to be used as prefix for filenames
         filename_prefix = datetime.now().astimezone(pytz.timezone('Europe/Amsterdam')).replace(microsecond=0).isoformat().replace(":","")
 
@@ -48,7 +48,7 @@
             moving_horizon_duration_d = 7
 
         if (homes_to_analyze is None):
-            homes_to_analyze= df_data_homes['home_id'].unique()
+            homes_to_analyze= df_data_homes['homepseudonym'].unique()
         if (start_analysis_period is None):
                 start_analysis_period = df_data_homes.index.min()
         if (end_analysis_period is None): 
@@ -64,29 +64,18 @@
         print('Upsampling_interval: ', up_intv)
         print('#upsampling intervals bridged during interpolation (max): ', gap_n_intv)
         print('Interpolation interval: ', int_intv)
-        print('Hint for effective window are A [m^2]: ', hint_A_m2)
-        print('Hint for superior heating efficiency eta [-]: ', hint_eta_sup_CH_frac)
-
-                
-        # Conversion factor s_per_h [s/h]  = 60 [min/h] * 60 [s/min] 
-        s_per_h = (60 * 60) 
-
-        # Conversion factor J_per_kWh [J/kWh]  = 1000 [Wh/kWh] * s_per_h [s/h] * 1 [J/Ws]
-        J_per_kWh = 1000 * s_per_h
-
-        # Conversion factor h_sup_J_per_m3 superior calorific value of natural gas from the Groningen field = 35,170,000.00 [J/m^3]
-        h_sup_J_per_m3 = value=35170000.0
-
-
-        # National averages
-
-        avg_persons = 2.2  # average number of people in Dutch household
-        Q_gain_int_W_per_person = 61  # average heat gain per average person with average behaviour asnd occupancy
-        Q_gain_int_occup_avg_W = Q_gain_int_W_per_person * avg_persons
+        print('Hint for effective window are A [m^2]: ', A_m2_hint)
+        print('Hint for superior heating efficiency eta [-]: ', eta_hs_CH_hint)
 
         # create empty dataframe for results of all homes
         df_results = pd.DataFrame()
 
+        # # make home iterator
+        # if showdetails:
+        #     home_iterator = homes_to_analyze
+        # else:
+            # home_iterator = tqdm_notebook(homes_to_analyze)
+            
         home_iterator = tqdm_notebook(homes_to_analyze)
            
         # iterate over homes
@@ -95,18 +84,18 @@
             # create empty dataframe for results of all homes
             df_results_home = pd.DataFrame()
 
-            print('Home pseudonym: ', home_id)
-
-<<<<<<< HEAD
-            df_data_one_home = df_data_homes[df_data_homes['homepseudonym'] == home_id]    
-=======
-            df_data_one_home = df_data_homes.loc[home_id]
->>>>>>> fd8986fd
-
-
-            
+            if showdetails:
+                print('Home pseudonym: ', home_id)
+
+            df_data_one_home = df_data_homes[df_data_homes['homepseudonym'] == home_id]
+
             moving_horizon_starts = pd.date_range(start=start_analysis_period, end=end_analysis_period, inclusive='left', freq=daterange_frequency)
 
+            # make moving horizon iterator
+            # if showdetails:
+            #     moving_horizon_iterator = moving_horizon_starts
+            # else:
+            #     moving_horizon_iterator = tqdm_notebook(moving_horizon_starts)
             moving_horizon_iterator = tqdm_notebook(moving_horizon_starts)
 
             # iterate over horizons
@@ -116,51 +105,50 @@
 
                 df_moving_horizon = df_data_one_home[moving_horizon_start:moving_horizon_end]
 
-                print('Start datetime: ', moving_horizon_start)
-                print('End datetime: ', moving_horizon_end)
+                if showdetails:
+                    print('Start datetime: ', moving_horizon_start)
+                    print('End datetime: ', moving_horizon_end)
 
                 # first check whether sanity of the data is sufficient, if not then skip this homeweek, move on to next
-                sanity_moving_horizon = df_moving_horizon['sanity_frac'].mean()
+                sanity_moving_horizon = df_moving_horizon['sanity_fraction'].mean()
                 if (sanity_moving_horizon < sanity_lb):
-                    print(str('Sanity {0:.2f} for home {1} in period from {2} to {3} lower than {4:.2f}; skipping...'
-                              .format(sanity_moving_horizon, home_id, moving_horizon_start, moving_horizon_end, sanity_lb)))
+                    if showdetails:
+                        print(str('Sanity {0:.2f} for home {1} in period from {2} to {3} lower than {4:.2f}; skipping...'
+                                  .format(sanity_moving_horizon, home_id, moving_horizon_start, moving_horizon_end, sanity_lb)))
                     continue
                 else:
-                    print(str('Sanity {0:.2f} for home {1} in period from {2} to {3} higher than {4:.2f}; sufficient for analysis...'
-                              .format(sanity_moving_horizon, home_id, moving_horizon_start, moving_horizon_end, sanity_lb)))
-                
-<<<<<<< HEAD
+                    if showdetails:
+                        print(str('Sanity {0:.2f} for home {1} in period from {2} to {3} higher than {4:.2f}; sufficient for analysis...'
+                                  .format(sanity_moving_horizon, home_id, moving_horizon_start, moving_horizon_end, sanity_lb)))
+                
                 delta_t = df_moving_horizon['timedelta_s'].mean()
 
                 # load data from dataframe into np.arrays
 
-                # data loading
-                
-                time_recorded = df['Date_Time'].iloc[start_point:end_point] # [s]
-                
                 setpoint = np.asarray(df_moving_horizon['indoor_setpoint_temp_degC'])
-                T_in_meas = np.asarray(df['indoor_temp_degC'].iloc[start_point:end_point]) # [K]
-                T_out_eff_arr = np.asarray(df['effective_outdoor_temp_degC'].iloc[start_point:end_point]) # [K]
-                T_out = np.asarray(df['outdoor_temp_degC'].iloc[start_point:end_point]) # [K]
-                gas_total = np.asarray(df['gas_m^3'].iloc[start_point:end_point]) #[m^3]
-                I_geo_eff_val = np.asarray(df['hor_irradiation_W_per_m^2'].iloc[start_point:end_point])  # [W/m2]
-                
-                e_used_normal_val = np.asarray(df['e_used_normal_kWh'].iloc[start_point:end_point]) # [kWh]
-                e_used_low_val = np.asarray(df['e_used_low_kWh'].iloc[start_point:end_point]) # [kWh]
-                delta_E_supply_val = np.asarray(e_used_normal_val + e_used_low_val) # [kWh]
-                
-                e_returned_normal_val = np.asarray(df['e_returned_normal_kWh'].iloc[start_point:end_point]) # [kWh]
-                e_returned_low_val = np.asarray(df['e_returned_low_kWh'].iloc[start_point:end_point]) # [kWh]
-                delta_E_ret_val = np.asarray(e_returned_normal_val + e_returned_low_val) # [kWh]
-                
-                delta_E_int_val = delta_E_supply_val - delta_E_ret_val # [kWh]
-
-                delta_G_val = gas_total / delta_t
-                delta_G_noCH_val = 339.0 / (365.25 * 24 * 60 * 60)
-                delta_G_CH_val = delta_G_val - delta_G_noCH_val
-                delta_G_CH_val[delta_G_CH_val < 0] = 0
-
-
+                T_in_meas = np.asarray(df_moving_horizon['indoor_temp_degC'])
+                T_out_eff_arr = np.asarray(df_moving_horizon['effective_outdoor_temp_degC'])
+                T_out = np.asarray(df_moving_horizon['outdoor_temp_degC'])
+
+                gas_total = np.asarray(df_moving_horizon['gas_m^3'])
+
+                e_used_normal_val = np.asarray(df_moving_horizon['e_used_normal_kWh'])
+                e_used_low_val = np.asarray(df_moving_horizon['e_used_low_kWh'])
+                e_returned_normal_val = np.asarray(df_moving_horizon['e_returned_normal_kWh'])
+                e_returned_low_val = np.asarray(df_moving_horizon['e_returned_low_kWh'])
+
+                delta_E_supply_val = np.asarray(e_used_normal_val + e_used_low_val)
+
+                delta_E_PV_val = 0
+
+                delta_E_ret_val = np.asarray(e_returned_normal_val + e_returned_low_val)
+                delta_EV_charge_val = 0
+
+                delta_E_CH_val = 0
+
+
+                delta_E_int_val = np.asarray(
+                    (delta_E_supply_val + delta_E_PV_val - delta_E_ret_val - delta_EV_charge_val - delta_E_CH_val) / delta_t)   # [kWh/s]
                 delta_Q_int_e_val = np.asarray(delta_E_int_val * 1000 * 60 * 60)    # [W]
                 I_geo_eff_val = np.asarray(df_moving_horizon['hor_irradiation_W_per_m^2'])
                 
@@ -172,107 +160,76 @@
                 delta_G_CH_val[delta_G_CH_val < 0] = 0
                 
                 
-=======
-                # setpoint_temp_first_C_array = np.asarray(df_moving_horizon['setpoint_temp_first_C'])
-                indoor_temp_avg_C_array = np.asarray(df_moving_horizon['indoor_temp_avg_C'])
-
-                timestep_s = df_moving_horizon['interval_s'].mean()
-                number_of_timesteps = len(indoor_temp_avg_C_array)
-
-                # load data from dataframe into np.arrays
-                # print(df_moving_horizon)
-
-
-                outdoor_eff_temp_avg_C_array = np.asarray(df_moving_horizon['outdoor_eff_temp_avg_C'])
-                irradiation_hor_avg_W_per_m2_array = np.asarray(df_moving_horizon['irradiation_hor_avg_W_per_m2'])
-                e_remaining_heat_avg_W_array = np.asarray(df_moving_horizon['e_remaining_heat_avg_W'])
-                gas_no_CH_sup_avg_W_array = np.asarray(df_moving_horizon['gas_no_CH_sup_avg_W'])
-                gas_CH_sup_avg_W_array = np.asarray(df_moving_horizon['gas_CH_sup_avg_W'])
-               
->>>>>>> fd8986fd
                 # print length of arrays and check uquality
 
-                # print('#indoor_temp_avg_C_array', len(indoor_temp_avg_C_array))
-                # print('#outdoor_eff_temp_avg_C_array', len(outdoor_eff_temp_avg_C_array))
-                # print('#irradiation_hor_avg_W_per_m2_array', len(irradiation_hor_avg_W_per_m2_array))
-                # print('#gas_no_CH_sup_avg_W_array', len(gas_no_CH_sup_avg_W_array))
-                # print('#gas_CH_sup_avg_W_array', len(gas_CH_sup_avg_W_array))
+                # print('#setpoint', len(setpoint))
+                # print('#T_in_meas', len(T_in_meas))
+                # print('#T_out_eff_arr', len(T_out_eff_arr))
+                # print('#T_out', len(T_out))
+                # print('#gas_total', len(gas_total))
+                # print('#e_used_normal_val', len(e_used_normal_val))
+                # print('#e_used_low_val', len(e_used_low_val))
+                # print('#e_returned_normal_val', len(e_returned_normal_val))
+                # print('#e_returned_low_val', len(e_returned_low_val))
+                # print('#delta_E_supply_val', len(delta_E_supply_val))
+                # print('#delta_E_ret_val', len(delta_E_ret_val))
+                # print('#delta_E_int_val', len(delta_E_int_val))
+                # print('#delta_Q_int_e_val', len(delta_Q_int_e_val))
+                # print('#I_geo_eff_val', len(I_geo_eff_val))
 
                 # check for equal length
 
-                # print(len(indoor_temp_avg_C_array) == len(irradiation_hor_avg_W_per_m2_array) 
-                #       == len(outdoor_eff_temp_avg_C_array) == len(gas_no_CH_sup_avg_W_array) 
-                #       == len(gas_CH_sup_avg_W_array) == len(e_remaining_heat_avg_W_array))
-            
-            
-                if (hint_A_m2 is None):
-                    print('home {0} from {1} to {2} only run learning loop once with A as learnable model parameter'
-                          .format(home_id,moving_horizon_start,moving_horizon_end))
+                # print(len(setpoint) == len(T_in_meas) == len(T_out_eff_arr) 
+                #       == len(T_out) == len(gas_total) == len(e_used_normal_val) 
+                #       == len(e_used_low_val) == len(e_returned_normal_val) 
+                #       == len(e_returned_low_val) == len(delta_E_supply_val) 
+                #       == len(delta_E_ret_val) == len(delta_E_int_val) 
+                #       == len(delta_Q_int_e_val) == len(I_geo_eff_val))
+                
+                if (A_m2_hint is None):
+                    if showdetails:
+                        print('home {0} from {1} to {2} only run learning loop once with A as learnable model parameter'
+                              .format(home_id,moving_horizon_start,moving_horizon_end))
                     innerloop=[np.NaN]
                 else:
-                    print('home {0} from {1} to {2} run learning loop twice: once with A={3} and once as as learnable model parameter'
-                          .format(home_id,moving_horizon_start,moving_horizon_end, hint_A_m2))
-                    innerloop=[hint_A_m2, np.NaN]
-
-                for iterator_A_m2 in innerloop:
+                    if showdetails:
+                        print('home {0} from {1} to {2} run learning loop twice: once with A={3} and once as as learnable model parameter'
+                              .format(home_id,moving_horizon_start,moving_horizon_end, A_m2_hint))
+                    innerloop=[A_m2_hint, np.NaN]
+
+                for A_value in innerloop:
 
                     try:
 
-
-                        ########################################################################################################################
-                        # Gekko Model - Initialize
+                        ########################################################################################################################
+                        #                                                   tau initial values input
+                        ########################################################################################################################
+                        # tau Input: the following value should be based on hour for tau [hr]
+                        tau_init_val_hr = 100
+                        tau_lb_hr = 10
+                        tau_ub_hr = 1000
+
+                        # Internal conversion (do not change this part)
+                        tau_init_val = tau_init_val_hr * 3600
+                        tau_lb = tau_lb_hr * 3600
+                        tau_ub = tau_ub_hr * 3600
+
+                        ########################################################################################################################
+                        #                                                   Gekko Model - Initialize
                         ########################################################################################################################
                         # initialize gekko
                         m = GEKKO(remote=False)
-                        m.time = np.linspace(0, (number_of_timesteps-1) * timestep_s, number_of_timesteps)
-
-                        ########################################################################################################################
-                        # Gekko Model - Variables
-                        ########################################################################################################################
-
-                        # Model parameter (FV): H [W/K]: specific heat loss
-                        m.H_W_per_K = m.FV(value=300.0, lb=0, ub=1000)
-                        m.H_W_per_K.STATUS = 1
-                        m.H_W_per_K.FSTATUS = 0
-                        # m.H_W_per_K.DMAX=50
-
-                        # Model parameter (FV): tau [s]: effective thermal inertia
-                        tau_init_h = 100
-                        tau_lb_h = 10
-                        tau_ub_h = 1000
-                        tau_init_s = tau_init_h * s_per_h
-                        tau_lb_s = tau_lb_h * s_per_h
-                        tau_ub_s = tau_ub_h * s_per_h
-                        m.tau_s = m.FV(value=tau_init_s, lb=tau_lb_s, ub=tau_ub_s)
-                        m.tau_s.STATUS = 1
-                        m.tau_s.FSTATUS = 0  # tau.DMAX = 10
-
-                        ########################################################################################################################
-                        #                                               Gekko - Equations
-                        ########################################################################################################################
-<<<<<<< HEAD
-                        # initialize gekko
-                        m = GEKKO(remote=False)
-                        # m.time = np.linspace(delta_t, len(T_in_meas) * delta_t, len(T_in_meas))  # [s]
-                        # in above line time starts from 900 and in modified below line time starts from 0
-                        m.time = np.linspace(0, (len(T_in_meas)-1) * delta_t, len(T_in_meas))
+                        m.time = np.linspace(delta_t, len(T_in_meas) * delta_t, len(T_in_meas))  # [s]
 
                         # line below added to avoid "Warning: shifting time horizon to start at zero; Current starting time value: 900.000000000000"
-                        # m.time = m.time - delta_t
+                        m.time = m.time - delta_t
                         # print('m.time: ', m.time)
                         # print ('len(T_in_meas): ', len(T_in_meas)) 
                         # print('m.time[-1]: ', m.time[-1])
-=======
-
-                        
->>>>>>> fd8986fd
-
-                        
-                        
-                        ########################################################################################################################
-                        # Equation - Q_gain_CH_avg_W: heat gain from natural gas used for central heating
-                        ########################################################################################################################
-<<<<<<< HEAD
+
+                        ########################################################################################################################
+                        #                                                   Gekko Model - Variables
+                        ########################################################################################################################
                         """"
                         Model parameter:
                         tau [hr]: effective thermal inertia
@@ -287,7 +244,8 @@
                         H = m.FV(value=300.0, lb=0, ub=1000);
                         H.STATUS = 1;
                         H.FSTATUS = 0;  # H.DMAX=50                #[W/K]
-
+                        # eta_hs_CH = m.FV(value=0.8, lb=0, ub=1.0); eta_hs_CH.STATUS = 1; eta_hs_CH.FSTATUS = 0;  # eta_hs_CH.DMAX = 0.25
+                        # COP_CH = m.FV(value=1, lb=0.1, ub=7) ; COP_CH.STATUS = 1 ; COP_CH.FSTATUS = 0 ; #COP_CH.DMAX=1
                         if np.isnan(A_value):
                             A_eff = m.FV(value=5, lb=1, ub=100) ; A_eff.STATUS = 1 ; A_eff.FSTATUS = 0            #[m^2]
                         else:
@@ -309,22 +267,19 @@
                         Np [-]: number of persons in the household living in the home
                         Q_int_person_avg [W]: internal heat gain from persons
                         """
-                        # Gekko constant Parameter
-                        h_sup = m.Param(value=35170000) # [J/Nm^3]
-                        COP = m.Param(value=6)
-                        h_E = m.Param(value=60 * 60 * 1000) # [J/kWh]
-                        eta_hs = m.Param(value=0.9)
-                        eta_no_ch = m.Param(value=0.34)
-                        delta_G_noCH = m.Param(value=339.0 / (365.25 * 24 * 60 * 60)) #[Nm^3/s]
-                        delta_E_CH = m.Param(value=0)
-                        delta_Q_int_occup = m.Param(value=2.2 * 61 / (24*3600)) #[W]
-                        A_eff = m.Param(value=12)  #[m^2]
-                        
-                        
+                        h_E = m.Param(value=60 * 60 * 1000)  # [J/kWh"], the conversion factor [kWh] to [J]
+                        h_sup = m.Param(value=35170000.0)  # [J/Nm^3] "superior calorific value of natural gas from the Groningen field"
+                        eta_hs_noCH = m.Param(value=0.34)  # eq48. and PowerPoint Slide 24 (Effective upper home for indirect heating eff.)
+
                         eta_hs_CH = m.Param(value=eta_hs_CH_hint)
 
                         delta_G_noCH = m.Param(value=339.0 / (365.25 * 24 * 60 * 60))  # [Nm^3/s]
                         delta_Q_int_gas_noCH = m.Param(value=delta_G_noCH * eta_hs_noCH * h_sup)  # [W]=[J/s]
+
+                        Np = m.Param(value=2.2)  # average number of people in Dutch household
+                        Q_int_person_avg = m.Param(value=61)  # [J/s] average heat gain for each average person with average behaviour
+                        delta_Q_int_occup = m.Param(value=Np * Q_int_person_avg)  # [J/s]
+
                         """"
                         Manipulated parameter:
                         delta_Q_int_e [J/s]: internal heat gain from internally used electricity
@@ -334,11 +289,24 @@
                         delta_G [Nm3/s] = Natural gas supplied to the home via the natural gas net
                         I_geo_eff [W/m^2] = geospatially interpolated global horizontal irradiation
                         """
-                        delta_G = m.MV(value=gas_total / delta_t) ; delta_G.STATUS=0 ; delta_G.FSTATUS=1 # [Nm^3/s]
-                        delta_G_CH = m.MV(value=delta_G_CH_val) ; delta_G_CH.STATUS=0 ; delta_G_CH.FSTATUS=1 # [Nm^3/s]
-                        I_geo = m.MV(value=I_geo_eff_val) ; I_geo.STATUS=0 ; I_geo.FSTATUS=1 #[W/m^2]
-                        delta_E_int = m.MV(value=delta_E_int_val) ; delta_E_int.STATUS=0 ; delta_E_int.FSTATUS=1 #[kWh]
-                        T_out_eff = m.MV(value=T_out_eff_arr); T_out_eff.STATUS = 0; T_out_eff.FSTATUS = 1 #[K]
+                        delta_Q_int_e = m.MV(value=delta_Q_int_e_val);
+                        delta_Q_int_e.STATUS = 0;
+                        delta_Q_int_e.FSTATUS = 1  # [J/s]
+                        T_out_eff = m.MV(value=T_out_eff_arr);
+                        T_out_eff.STATUS = 0;
+                        T_out_eff.FSTATUS = 1  # [K]
+                        delta_E_CH = m.MV(value=delta_E_CH_val / delta_t);
+                        delta_E_CH.STATUS = 0;
+                        delta_E_CH.FSTATUS = 1  # [kWh/s]
+                        # delta_G = m.MV(value=gas_total / delta_t);
+                        # delta_G.STATUS = 0;
+                        # delta_G.FSTATUS = 1  # [Nm^3/s]
+
+                        delta_G = m.MV(value=delta_G_val); delta_G.STATUS = 0; delta_G.FSTATUS = 1  # [Nm^3/s]
+
+                        I_geo_eff = m.MV(value=I_geo_eff_val);
+                        I_geo_eff.STATUS = 0;
+                        I_geo_eff.FSTATUS = 1
 
                         """"
                         Control variable:
@@ -347,194 +315,86 @@
                         T_in_sim = m.CV(value=T_in_meas);
                         T_in_sim.STATUS = 1;
                         T_in_sim.FSTATUS = 1;  # T_in_sim.MEAS_GAP= 0.25
-=======
->>>>>>> fd8986fd
-
-                        # eta_sup_CH_frac [-]: upper heating efficiency of the central heating system
-
-                        # This section of code (later) when  eta_sup_CH_frac is estimated using the model
-                        # m.eta_sup_CH_frac = m.FV(value=0.8, lb=0, ub=1.0)
-                        # m.eta_sup_CH_frac.STATUS = 1
-                        # m.eta_sup_CH_frac.FSTATUS = 0
-                        ## eta_sup_CH_frac.DMAX = 0.25
-
-                        # Fix eta_sup_CH_frac when a hint is given 
-                        m.eta_sup_CH_frac = m.Param(value=hint_eta_sup_CH_frac)
-                        
-                        m.gas_CH_sup_avg_W = m.MV(value=gas_CH_sup_avg_W_array)
-                        m.gas_CH_sup_avg_W.STATUS = 0
-                        m.gas_CH_sup_avg_W.FSTATUS = 1
-
-                        m.Q_gain_gas_CH_avg_W = m.Intermediate(m.gas_CH_sup_avg_W* m.eta_sup_CH_frac)
-                    
-                    
-                        ########################################################################################################################
-                        # Equation - Q_gain_no_CH_avg_W: heat gain from natural gas used for central heating
-                        ########################################################################################################################
-
-                        # eta_sup_no_CH_frac [-]: superior efficiency of heating the home indirectly using gas, for other primary purposes than heating the home, # eq48, PPT slide 24
-                        eta_sup_no_CH_frac = 0.34
-
-                        m.eta_sup_no_CH_frac = m.Param(value=eta_sup_no_CH_frac)
-                        
-                        m.gas_no_CH_sup_avg_W = m.MV(value=gas_no_CH_sup_avg_W_array)
-                        m.gas_no_CH_sup_avg_W.STATUS = 0
-                        m.gas_no_CH_sup_avg_W.FSTATUS = 1
-                        
-                        m.Q_gain_gas_no_CH_avg_W = m.Intermediate(m.gas_no_CH_sup_avg_W* m.eta_sup_no_CH_frac)
-
-                        ########################################################################################################################
-                        # Equation - Q_gain_int_avg_W: Heat gain from internal sources
-                        ########################################################################################################################
-<<<<<<< HEAD
+
+                        ########################################################################################################################
+                        #                                               Gekko - Equations
+                        ########################################################################################################################
+                        """
+                        delta_Q_gain [J/s]= delta_Q_CH [J/s] + delta_Q_int [J/s] + delta_Q_sol [J/s]
+                        delta_Q_gain [J/s]= Heat gain
+                        delta_Q_CH [J/s]= Heat gain from central hearting
+                        delta_Q_int [J/s]= Heat gain from internal devices
+                        delta_Q_sol [J/s]= delta_Q_int from solar irradiation
+                        """
+
+                        ########################################################################################################################
+                        #                                               Equation - delta_Q_CH
+                        ########################################################################################################################
                         """"
                         delta_Q_CH [J/s] = (delta_G_CH [Nm3/s] * eta_hs_ch [-] * h_sup [J/Nm3])
                         delta_G_CH [Nm3/s] = Natural gas used for central heating
                         delta_G_CH [Nm3/s] = delta_G [Nm3/s]- delta_G_noCH [Nm3/s]
                         """
-                        delta_Q_CH = m.Intermediate((delta_G_CH * eta_hs * h_sup) + (delta_E_CH * COP * h_E)) #[w]
-                        
-=======
-                        # Manipulated Variable: m.e_remaining_heat_avg_W: internal heat gain from internally used electricity
-                        m.e_remaining_heat_avg_W = m.MV(value=e_remaining_heat_avg_W_array)
-                        m.e_remaining_heat_avg_W.STATUS = 0
-                        m.e_remaining_heat_avg_W.FSTATUS = 1
-
-                        m.Q_gain_int_avg_W = m.Intermediate(m.e_remaining_heat_avg_W + Q_gain_int_occup_avg_W + m.Q_gain_gas_no_CH_avg_W)
-
->>>>>>> fd8986fd
-                        ########################################################################################################################
-                        # Equation - m.Q_gain_sol_avg_W: : heat gain from solar irradiation
-                        ########################################################################################################################
-<<<<<<< HEAD
+
+                        delta_G_CH = m.MV(value=delta_G_CH_val)  # [Nm3/s]
+                        delta_G_CH.STATUS = 0;
+                        delta_G_CH.FSTATUS = 1
+
+                        delta_Q_CH = m.Intermediate(delta_G_CH * eta_hs_CH * h_sup) # [J/s]
+                        # delta_Q_CH = m.Intermediate((delta_Q_CH * eta_hs_CH * h_sup) + (delta_E_CH * COP_CH * h_E))  # [J/s]
+                        ########################################################################################################################
+                        #                                                   Equation - delta_Q_int
+                        ########################################################################################################################
                         """"
                         delta_Q_int [J/s]: total internal heat
                         delta_Q_int [J/s]= delta_Q_int_e + delta_Q_int_occup + delta_Q_int_gas_noCH
                         delta_E_int [kWh/s] = delta_E_supply [kWh/s] + delta_E_PV [kWh/s] - delta_E_ret [kWh/s] - delta_E_EVcharge [kWh/s]
                         """
-                        
-                        delta_Q_int_e = m.Intermediate(delta_E_int * h_E / delta_t)    #[w]
-                        delta_Q_int_gas_noCH = m.Intermediate(delta_G_noCH * eta_no_ch * h_sup)         #[w]
-                        delta_Q_int = m.Intermediate(delta_Q_int_e + delta_Q_int_occup + delta_Q_int_gas_noCH)      #[w]
-=======
-
-                        # Model parameter: A [m^2]: Effective area of the imaginary solar aperture in the horizontal plane
-                        if np.isnan(iterator_A_m2):
-                            m.A_m2 = m.FV(value=5, lb=1, ub=100)
-                            m.A_m2.STATUS = 1
-                            m.A_m2.FSTATUS = 0
-                        else:
-                            m.A_m2 = m.Param(value=iterator_A_m2)
-
-                        m.irradiation_hor_avg_W_per_m2 = m.MV(value=irradiation_hor_avg_W_per_m2_array)
-                        m.irradiation_hor_avg_W_per_m2.STATUS = 0
-                        m.irradiation_hor_avg_W_per_m2.FSTATUS = 1
-                        
-                        m.Q_gain_sol_avg_W = m.Intermediate(m.irradiation_hor_avg_W_per_m2 * m.A_m2)
-                        
->>>>>>> fd8986fd
-
-                        ########################################################################################################################
-                        # Equation - Q_gain_W: all heat gains combined
-                        ########################################################################################################################
-<<<<<<< HEAD
-                        delta_Q_sol = m.Intermediate(A_eff * I_geo) #[w]
-=======
-                        m.Q_gain_W = m.Intermediate(m.Q_gain_gas_CH_avg_W + m.Q_gain_sol_avg_W + m.Q_gain_int_avg_W)
-                      
->>>>>>> fd8986fd
-
-                        ########################################################################################################################
-                        # Manipulated Variable (MV): outdoor_eff_temp_avg_C [°C]: effective outdoor temperature
-                        ########################################################################################################################
-<<<<<<< HEAD
-                        delta_Q_gain = m.Intermediate(delta_Q_CH + delta_Q_sol + delta_Q_int) #[w]
-=======
-                        m.outdoor_eff_temp_avg_C = m.MV(value=outdoor_eff_temp_avg_C_array)
-                        m.outdoor_eff_temp_avg_C.STATUS = 0
-                        m.outdoor_eff_temp_avg_C.FSTATUS = 1
->>>>>>> fd8986fd
-
-                        ########################################################################################################################
-                        # Control Variable indoor_temp_avg_C: Indoor temperature
-                        ########################################################################################################################
-<<<<<<< HEAD
+                        delta_Q_int = m.Intermediate(delta_Q_int_e + delta_Q_int_occup + delta_Q_int_gas_noCH)  # [J/s]
+
+                        ########################################################################################################################
+                        #                                                   Equation - delta_Q_sol
+                        ########################################################################################################################
+                        delta_Q_sol = m.Intermediate(A_eff * I_geo_eff)  # [J/s]
+
+                        ########################################################################################################################
+                        #                                                    Equation - delta_Q_gain
+                        ########################################################################################################################
+                        delta_Q_gain = m.Intermediate(delta_Q_CH + delta_Q_sol + delta_Q_int)  # [J/s]
+
+                        ########################################################################################################################
+                        #                                                   Final Equations
+                        ########################################################################################################################
                         C_eff = m.Intermediate(H * tau)
-                        m.Equation(T_in_sim.dt() == (delta_Q_gain - (H * (T_in_sim - T_out_eff))) / (H * tau))  #
-=======
-                        m.indoor_temp_avg_C = m.CV(value=indoor_temp_avg_C_array)
-                        m.indoor_temp_avg_C.STATUS = 1
-                        m.indoor_temp_avg_C.FSTATUS = 1  # m.indoor_temp_avg_C.MEAS_GAP= 0.25
-                        
->>>>>>> fd8986fd
-
-                        ########################################################################################################################
-                        # Final Equations
-                        ########################################################################################################################
-
-                        # equation unit check: [J/K] = [W/K] * [s]
-                        m.C_J_per_K  = m.Intermediate(m.H_W_per_K * m.tau_s) 
-                        
-                        # equation unit check: ( K = (s * (W - W/K * (°C - °C))) / J/K )
-                        # equation unit check: K = (s * (W - W/K * K)) / J/K
-                        # equation unit check: K = (s * (W - W)) / J/K
-                        # equation unit check: K = (s * W) / J/K
-                        # equation unit check: K = J / J/K
-                        # equation unit check: K = K
-
-                        m.Equation(m.indoor_temp_avg_C.dt() == (timestep_s * (m.Q_gain_W - m.H_W_per_K * (m.indoor_temp_avg_C - m.outdoor_eff_temp_avg_C))) / m.C_J_per_K )
-                        
-                        
-                        ########################################################################################################################
-                        # Solve Equations
+                        m.Equation(T_in_sim.dt() == (delta_Q_gain - (H * (T_in_sim - T_out_eff))) / C_eff)
+
+                        ########################################################################################################################
+                        #                                                    Solve Equations
                         ########################################################################################################################
                         m.options.IMODE = 5
                         m.options.EV_TYPE = 1  # specific objective function (L1-norm vs L2-norm)
                         m.options.NODES = 2
                         # m.options.CV_TYPE = 2
                         # add dead-band for measurement to avoid overfitting
-<<<<<<< HEAD
                         # T_in_sim.MEAS_GAP = 0.25
-                        # m.solve(disp=showdetails)
-                        m.solve(disp=False)
-
-                        
+                        m.solve(disp=showdetails)
                         ########################################################################################################################
                         #                                                       Result
                         ########################################################################################################################
-                        
-                        df_data_one_home.loc[moving_horizon_start:moving_horizon_end, ['T_in_sim']] = list(T_in_sim.value)
-                        print(df_data_one_home[moving_horizon_start:moving_horizon_end])
-                        
+
                         duration_s = m.time[-1]
-=======
-                        # m.indoor_temp_avg_C.MEAS_GAP = 0.25
-                        showdetails = True #(logger.getCutrrentLevel() == logging.DEBUG)
-                        m.solve(disp=showdetails)
-                        ########################################################################################################################
-                        #                                                       Result
-                        ########################################################################################################################
-
-                        #add simulated indoor temperature for optimized solution to sim_indoor_temp_avg_C column
-                        print(m.indoor_temp_avg_C)
-                        print(len(list(m.indoor_temp_avg_C.value)))
-                        print(list(m.indoor_temp_avg_C.value))
-
-                        # df_data_homes[(home_id,moving_horizon_start):(home_id,moving_horizon_end), ['sim_indoor_temp_avg_C']] = list(m.indoor_temp_avg_C.value)
-                        duration_s = number_of_timesteps * timestep_s
->>>>>>> fd8986fd
                         error_K = (m.options.OBJFCNVAL ** (1/m.options.EV_TYPE))/duration_s
 
-                        print('duration [s]: ', duration_s)
-                        print('sanity: {0:.2f}'.format(sanity_moving_horizon))
-                        print('error [K]: ', round(error_K, 4))
-                        print('H [W/K]: ', round(m.H_W_per_K.value[0], 4))
-                        print('tau [h]: ', round(m.tau_s.value[0] / s_per_h, 2))
-                        print('A [m^2]: ', round(m.A_m2.value[0], 2))
-                        print('A value fixed: ', not np.isnan(iterator_A_m2))
-                        print('eta_sup [-]: ', round(m.eta_sup_CH_frac.value[0], 2))
-                        print('eta_sup value fixed: ', True)
-                        print(list(m.indoor_temp_avg_C.value))
+                        if showdetails:
+                            print('duration [s]: ', duration_s)
+                            print('sanity: {0:.2f}'.format(sanity_moving_horizon))
+                            print('error [K]: ', round(error_K, 4))
+                            print('H [W/K]: ', round(H.value[0], 4))
+                            print('tau [h]: ', round(tau.value[0] / 3600, 2))
+                            print('A [m^2]: ', round(A_eff.value[0], 2))
+                            print('A value fixed: ', not np.isnan(A_value))
+                            print('eta_hs [-]: ', round(eta_hs_CH.value[0], 2))
+                            print('eta_hs value fixed: ', True)
 
                         # Create a results row
                         df_result_row = pd.DataFrame({
@@ -546,18 +406,18 @@
                             'n_intv_gap_bridge_upper_bound': [gap_n_intv], 
                             'interpolation_interval': [int_intv],
                             'duration_s': [duration_s],
-                            'sanity_frac': [sanity_moving_horizon],
+                            'sanity_fraction': [sanity_moving_horizon],
                             'error_K': [error_K],
-                            'H_W_per_K': [m.H_W_per_K.value[0]],
-                            'tau_h': [m.tau_s.value[0] / s_per_h],
-                            'A_m^2': [m.A_m2.value[0]],
-                            'A_m^2_fixed': [not np.isnan(iterator_A_m2)],
-                            'eta_sup': [m.eta_sup_CH_frac.value[0]],
-                            'eta_sup_fixed': [True]})
+                            'H_W_per_K': [H.value[0]],
+                            'tau_h': [tau.value[0] / 3600],
+                            'A_m^2': [A_eff.value[0]],
+                            'A_m^2_fixed': [not np.isnan(A_value)],
+                            'eta_hs': [eta_hs_CH.value[0]],
+                            'eta_hs_fixed': [True]})
                         df_result_row.set_index(['start_horizon'], inplace=True)
 
                     except KeyboardInterrupt:    
-                        logging.error(str('KeyboardInterrupt; home analysis {0} not complete; saving results so far then will exit...'.format(home_id)))
+                        print(str('KeyboardInterrupt; home analysis {0} not complete; saving results so far then will exit...'.format(home_id)))
 
                         # do NOT write an empty line for this iteration, to indicate it is not fully processed and we don't know 
                         ex.write(df_results_home, str(filename_prefix+'-results-aborted-{0}.xlsx'.format(home_id)))
@@ -573,8 +433,9 @@
                         # do write an empty line for this iteration, to indicate it is fully processed 
                         # and to indicate that we do know know  GEKKO could not learn parameters for this moving horizon for this home 
                         
-                        logging.error(str('Exception {0} for home {1} in period from {2} to {3}; skipping...'
-                                  .format(e, home_id,moving_horizon_start,moving_horizon_end)))
+                        if showdetails:
+                            print(str('Exception {0} for home {1} in period from {2} to {3}; skipping...'
+                                      .format(e, home_id,moving_horizon_start,moving_horizon_end)))
                         df_result_row = pd.DataFrame({
                             'start_horizon': [moving_horizon_start],
                             'end_horizon': [moving_horizon_end],
@@ -584,14 +445,14 @@
                             'n_intv_gap_bridge_upper_bound': [gap_n_intv], 
                             'interpolation_interval': [int_intv],
                             'duration_s': [np.nan],
-                            'sanity_frac': [sanity_moving_horizon],
+                            'sanity_fraction': [sanity_moving_horizon],
                             'error_K': [np.nan],
                             'H_W_per_K': [np.nan],
                             'tau_h': [np.nan],
                             'A_m^2': [np.nan],
-                            'A_m^2_fixed': [not (np.isnan(iterator_A_m2))],
-                            'eta_sup': [np.nan],
-                            'eta_sup_fixed': [True]})
+                            'A_m^2_fixed': [not (np.isnan(A_value))],
+                            'eta_hs': [np.nan],
+                            'eta_hs_fixed': [True]})
                         df_result_row.set_index(['start_horizon'], inplace=True)
                         pass
 
@@ -599,7 +460,7 @@
                     try:
                         df_results_home = pd.concat([df_results_home, df_result_row])
                     except KeyboardInterrupt:    
-                        logging.error(str('KeyboardInterrupt; home analysis {0} not complete; saving results so far then will exit...'.format(home_id)))
+                        print(str('KeyboardInterrupt; home analysis {0} not complete; saving results so far then will exit...'.format(home_id)))
 
                         # do write full line for this iteration, to indicate it is fully processed and we do know 
                         df_results_home = pd.concat([df_results_home, df_result_row])
@@ -613,23 +474,26 @@
                         return
 
                 #after a single innerloop for A fixed or learnable
-                print(str('Analysis of all moving horizons for a single inner loop for home {0} complete.'.format(home_id)))
+                if showdetails:
+                    print(str('Analysis of all moving horizons for a single inner loop for home {0} complete.'.format(home_id)))
 
             #after all moving horizons of a single home; after a single innerloop for A fixed or learnable
-            print(str('Analysis of all moving horizons for home {0} complete.'.format(home_id)))
+            if showdetails:
+                print(str('Analysis of all moving horizons for home {0} complete.'.format(home_id)))
             try:
                 df_results = pd.concat([df_results, df_results_home])
                 ex.write(df_results_home, str(filename_prefix+'-results-{0}.xlsx'.format(home_id)))
             except KeyboardInterrupt:    
-                logging.error(str('KeyboardInterrupt; home analysis {0} complete; saving results so far then will exit...'.format(home_id)))
+                print(str('KeyboardInterrupt; home analysis {0} complete; saving results so far then will exit...'.format(home_id)))
                 ex.write(df_results, (filename_prefix+'-results-aborted.xlsx'))
 
 
         # and after all homes
-        print('DONE: Analysis of all homes complete.')
+        if showdetails:
+            print('DONE: Analysis of all homes complete.')
         try:
             ex.write(df_results, (filename_prefix+'-results.xlsx'))
         except KeyboardInterrupt:    
-            logging.error(str('KeyboardInterrupt; all home analyses complete; will continue saving results and then exit...'.format(home_id)))
+            print(str('KeyboardInterrupt; all home analyses complete; will continue saving results and then exit...'.format(home_id)))
             ex.write(df_results, (filename_prefix+'-results.xlsx'))
         return df_results